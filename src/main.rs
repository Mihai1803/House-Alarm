#![no_std]
#![no_main]

#![allow(unused_imports)]
#![allow(unused_mut)]


use embassy_executor::Spawner;
use embassy_rp::config;

use heapless::String;
use fixed::types::extra::U4;
use fixed::FixedU16;

// USB driver
use embassy_rp::usb::{Driver, InterruptHandler as UsbInterruptHandler};
use embassy_rp::{bind_interrupts, peripherals::USB};
use log::info;

// Channel
use embassy_sync::channel::{Channel, Sender};
use embassy_sync::blocking_mutex::raw::ThreadModeRawMutex;

// Futures
use embassy_futures::join::{join, Join};
use embassy_futures::select::{select, select4, Select};
use embassy_futures::select::Either::{First as First2, Second as Second2};
use embassy_futures::select::Either4::{First as First4, Second as Second4, Third as Third4, Fourth as Fourth4};

// GPIO / PWM
use embassy_rp::gpio::{Input, Pull, Output, Level};
use embassy_rp::pwm::{Pwm, Config as PwmConfig};

// Time
use embassy_time::Delay;
use embassy_time::Timer;
use embassy_time::Instant;
use embassy_time::Duration;

// LCD
use embassy_rp::i2c::{I2c, Config as I2cConfig, InterruptHandler as I2cInterruptHandler};
use embassy_rp::peripherals::{I2C1, PIN_1, PIN_2, PIN_5, PIN_6, PIN_16, PIN_17, PIN_18, PIN_19, PIN_20, PIN_21, PIN_22, PIN_26, PIN_27, PWM_CH1};
use ag_lcd::{Cursor, LcdDisplay};
use port_expander::dev::pcf8574::Pcf8574;
use panic_halt as _;

// MicroSD
use core::cell::RefCell;
use embassy_rp::spi::{Spi, Config as SpiConfig};
use embassy_sync::blocking_mutex::NoopMutex;
use embassy_embedded_hal::shared_bus::blocking::spi::SpiDevice;

use embedded_sdmmc::{SdCard, VolumeManager, Mode, VolumeIdx};
use embedded_sdmmc::TimeSource;
use embedded_sdmmc::Timestamp;





bind_interrupts!(struct Irqs {
    // Use for the serial over USB driver
    USBCTRL_IRQ => UsbInterruptHandler<USB>;
    I2C1_IRQ => I2cInterruptHandler<I2C1>;
});

#[derive(PartialEq)]
enum Motion {
  MotionDetected,
  MotionNotDetected
}

enum Direction {
  Forward,
  Backward
}

enum Button {
  StopButton,
  SubmitButton,
}

#[derive(Default)]
struct Time();
impl TimeSource for Time {
    fn get_timestamp(&self) -> Timestamp {
        Timestamp {
          year_since_1970: 0,
          zero_indexed_month: 0,
          zero_indexed_day: 0,
          hours: 0,
          minutes: 0,
          seconds: 0,
        }
    }
}

const DISPLAY_FREQ: u32 = 200_000;
const TOP_BUZZER: u16 = 0x8000;
const TOP_SERVO: u16 = 2500;
const PANIC_DISTANCE: u32 = 70;

//static mut TEST_PASSWORD: &'static str = "123A";

static MOTION_CHANNEL: Channel<ThreadModeRawMutex, Motion, 64> = Channel::new();
static DISTANCE_CHANNEL: Channel<ThreadModeRawMutex, u32, 64> = Channel::new();
static BUTTON_CHANNEL: Channel<ThreadModeRawMutex, Button, 64> = Channel::new();

// The task used by the serial port driver over USB
#[embassy_executor::task]
async fn logger_task(driver: Driver<'static, USB>) {
    embassy_usb_logger::run!(1024, log::LevelFilter::Info, driver);
}

#[embassy_executor::task]
async fn detect_motion(motion_sensor: Input<'static, PIN_27>, channel_sender: Sender<'static, ThreadModeRawMutex, Motion, 64>) {
  loop {
    match motion_sensor.is_high() {
        true => {
          channel_sender.send(Motion::MotionDetected).await;
        }
        false => {
          channel_sender.send(Motion::MotionNotDetected).await;
        }
    }
    Timer::after_secs(10).await;
  }
}

#[embassy_executor::task]
async fn calculate_distance(mut trigger: Output<'static, PIN_1>, mut echo: Input<'static, PIN_2>, channel_sender: Sender<'static, ThreadModeRawMutex, u32, 64>) {
  loop {
    // start (trigger) the pin by making a high -> low transition 
    trigger.set_high();
    Timer::after_micros(10).await;
    trigger.set_low();

    // wait for echo pin to go high
    while echo.is_low() {}

    // start measuring time
    let mut start_time = Instant::now();

    // wait for echo pin to go low
    while echo.is_high() {}

    // stop measuring time (duration)
    let mut end_time = start_time.elapsed();

    // calculate distance in cm
    let distance = end_time.as_micros() as u32 * 343 / 2 / 10000;

    channel_sender.send(distance).await;

    Timer::after_secs(1).await;
  }
}

#[embassy_executor::task]
async fn servomotor(mut direction: Direction, mut servo: Pwm<'static, PWM_CH1>, mut config: PwmConfig) {
  let mut count = 0;
  loop {
      count += 1;
      match direction {
          Direction::Forward => {
            if count == 9 {
              count = 0;
              direction = Direction::Backward;
            } else {
              config.compare_b += config.top / 10;
              servo.set_config(&config);
              Timer::after_secs(1).await;
            }
          }
          Direction::Backward => {
            if count == 9 {
              count = 0;
              direction = Direction::Forward;
            } else {
              config.compare_b -= config.top / 10;
              servo.set_config(&config);
              Timer::after_secs(1).await;
            }
          }
      }
      Timer::after_secs(1).await;
  }
}

#[embassy_executor::task]
async fn buttons(mut stop_button: Input<'static, PIN_5>, mut submit_button: Input<'static, PIN_6>, channel_sender: Sender<'static, ThreadModeRawMutex, Button, 64>) {
  loop {
    let select_button = select(stop_button.wait_for_falling_edge(), submit_button.wait_for_falling_edge()).await;
  
    match select_button {
        First2(_) => {
          channel_sender.send(Button::StopButton).await;
        },
        Second2(_) => {
          channel_sender.send(Button::SubmitButton).await;
        }
    }
  }
}

fn map_button(column_index: usize, row_index: usize) -> &'static str {
  let map: [[&str; 4]; 4] = [
    ["1", "2", "3", "A"],
    ["4", "5", "6", "B"],
    ["7", "8", "9", "C"],
    ["*", "0", "#", "D"],
  ];
  return  map[row_index][column_index];
}

async fn keypad(column_1: &mut Output<'static, PIN_19>,
                column_2: &mut Output<'static, PIN_18>,
                column_3: &mut Output<'static, PIN_17>,
                column_4: &mut Output<'static, PIN_16>,
                row_1: &mut Input<'static, PIN_26>,
                row_2: &mut Input<'static, PIN_22>,
                row_3: &mut Input<'static, PIN_21>,
                row_4: &mut Input<'static, PIN_20>) -> String<8> {

  let mut keypad_code: String<8> = String::try_from("").unwrap();     
  for column_index in 1..=4 {
    match column_index {
      1 => column_1.set_high(),
      2 => column_2.set_high(),
      3 => column_3.set_high(),
      4 => column_4.set_high(),
      _ => unreachable!(),
    }

    info!("Press button on column {}", column_index);
        let button_pressed = select4(
          row_1.wait_for_rising_edge(),
          row_2.wait_for_rising_edge(),
          row_3.wait_for_rising_edge(),
          row_4.wait_for_rising_edge(),
        ).await;

        match button_pressed {
          First4(_) => {
            let button = map_button(column_index - 1, 0 as usize);
            keypad_code.push_str(&button).unwrap();
            info!("row1, button: {}", button);
          }
          Second4(_) => {
            let button = map_button(column_index - 1,1 as usize);
            keypad_code.push_str(&button).unwrap();
            info!("row2, button: {}", button);
          }
          Third4(_) => {
            let button = map_button(column_index - 1, 2 as usize);
            keypad_code.push_str(&button).unwrap();
            info!("row3, button: {}", button);
          }
          Fourth4(_) => {
            let button = map_button(column_index - 1, 3 as usize);
            keypad_code.push_str(&button).unwrap();
            info!("row4, button: {}", button);
          }
        }

        match column_index {
          1 => column_1.set_low(),
          2 => column_2.set_low(),
          3 => column_3.set_low(),
          4 => column_4.set_low(),
          _ => unreachable!(),
        }
    }
    return keypad_code;
    
}


#[embassy_executor::main]
async fn main(spawner: Spawner) {

    let peripherals = embassy_rp::init(Default::default());

    
    // Start the serial port over USB driver
    let driver = Driver::new(peripherals.USB, Irqs);
    spawner.spawn(logger_task(driver)).unwrap();

    // Display initialization
    let sda = peripherals.PIN_14;
    let scl = peripherals.PIN_15;

    let lcd_delay = Delay;

    let mut lcd_config = I2cConfig::default();
    lcd_config.frequency = DISPLAY_FREQ;

    let i2c = I2c::new_async(peripherals.I2C1, scl, sda, Irqs, lcd_config.clone());
    let mut i2c_expander = Pcf8574::new(i2c, true, true, true);

    let mut lcd: LcdDisplay<_, _> = LcdDisplay::new_pcf8574(&mut i2c_expander, lcd_delay)
    .with_cursor(Cursor::Off)
    .with_reliable_init(10000)
    .build();
 
    // motion sensor
    let motion_sensor = Input::new(peripherals.PIN_27, Pull::Up); 
    spawner.spawn(detect_motion(motion_sensor, MOTION_CHANNEL.sender())).unwrap();

    // distance sensor
    let mut trigger = Output::new(peripherals.PIN_1, Level::Low);
    let mut echo =  Input::new(peripherals.PIN_2, Pull::None);
    spawner.spawn(calculate_distance(trigger, echo, DISTANCE_CHANNEL.sender())).unwrap();
    
    // servomotor
    let mut servo_config: PwmConfig = Default::default();
    servo_config.top = TOP_SERVO;
    servo_config.divider = FixedU16::<U4>::from_num(125);
    servo_config.compare_b = servo_config.top - 1; 
    let mut servo = Pwm::new_output_b(peripherals.PWM_CH1, peripherals.PIN_3, servo_config.clone());
    spawner.spawn(servomotor(Direction::Backward, servo, servo_config)).unwrap();
    
    // buzzer
    let mut buzzer_config: PwmConfig = Default::default();
    buzzer_config.top = TOP_BUZZER;
    buzzer_config.compare_a = 0;
    let mut buzzer = Pwm::new_output_a(peripherals.PWM_CH2, peripherals.PIN_4, buzzer_config.clone());
    
    // stop/submit button
    let mut stop_button = Input::new(peripherals.PIN_5, Pull::Up);
    let mut submit_button = Input::new(peripherals.PIN_6, Pull::Up);
    spawner.spawn(buttons(stop_button, submit_button, BUTTON_CHANNEL.sender())).unwrap();

    // keypad
    let mut column_4 = Output::new(peripherals.PIN_16, Level::Low);
    let mut column_3 = Output::new(peripherals.PIN_17, Level::Low);
    let mut column_2 = Output::new(peripherals.PIN_18, Level::Low);
    let mut column_1 = Output::new(peripherals.PIN_19, Level::Low);

    let mut row_4 = Input::new(peripherals.PIN_20, Pull::Down);
    let mut row_3 = Input::new(peripherals.PIN_21, Pull::Down);
    let mut row_2 = Input::new(peripherals.PIN_22, Pull::Down);
    let mut row_1 = Input::new(peripherals.PIN_26, Pull::Down);


    // microSD
    let mut micro_sd_cs = Output::new(peripherals.PIN_9, Level::High);
    let mut clk = peripherals.PIN_10;
    let mut mosi = peripherals.PIN_11;
    let mut miso = peripherals.PIN_12;
      
    let mut micro_sd_delay = Delay;
    let mut micro_sd_config = SpiConfig::default();
    micro_sd_config.frequency = 400000;

    let mut spi = Spi::new_blocking(peripherals.SPI1, clk, mosi, miso, micro_sd_config.clone());
    let spi_bus = NoopMutex::new(RefCell::new(spi));
    let spi_device = SpiDevice::new(&spi_bus, micro_sd_cs);

    let mut dummy_cs = Output::new(peripherals.PIN_8, Level::High);
    let mut sdcard = SdCard::new(spi_device, dummy_cs, micro_sd_delay);
    let mut time_source = Time::default();

    Timer::after_millis(100).await;

    let mut volume_mgr = VolumeManager::new(sdcard, time_source);

    
    let mut volume0 = match volume_mgr.get_volume(VolumeIdx(0)) {
      Ok(volume) => volume, 
      Err(err) => {
        info!("Error opening volume: {:?}", err);
        return;
      }
    };

    Timer::after_millis(100).await;
  
    let mut root_dir = match volume_mgr.open_root_dir(&volume0) {
        Ok(root) => root,
        Err(err) => {
          info!("Error opening root directory: {:?}", err);
          return;
        }
    };

    Timer::after_millis(100).await;

    volume_mgr
    .iterate_dir(&volume0, &root_dir, |ent| {
        info!(
            "/{}.{}",
            core::str::from_utf8(ent.name.base_name()).unwrap(),
            core::str::from_utf8(ent.name.extension()).unwrap()
        );
    })
    .unwrap();

<<<<<<< HEAD
=======
    Timer::after_millis(100).await;


    
    lcd.print("Checking...");
>>>>>>> 8683fb3b
    loop {
  
      let (motion, distance) = join(MOTION_CHANNEL.receive(), DISTANCE_CHANNEL.receive()).await;

      info!("Distance {}", distance);
      if motion == Motion::MotionDetected && distance <= PANIC_DISTANCE {
        // start buzzer
        buzzer_config.compare_a = buzzer_config.top / 10;
        buzzer.set_config(&buzzer_config);


        // the buzzer will stop if the correct code is introduced or if the timer expires
        let button_or_timeout = select(BUTTON_CHANNEL.receive(), Timer::after_secs(10)).await;
        match button_or_timeout {
          First2(button) => {
            match button {
                  Button::StopButton => {
                    buzzer_config.compare_a = 0;
                    buzzer.set_config(&buzzer_config);
                    lcd.clear();
                    lcd.print("Alarm Stopped");
                    
                  }
                  Button::SubmitButton => {
                      lcd.clear();
                      lcd.print("Enter code:");

                      // get code from keypad
                      let code = keypad(&mut column_1, &mut column_2, &mut column_3, &mut column_4, &mut row_1, &mut row_2, &mut row_3, &mut row_4).await;
                     
                      // display code on lcd and wait 3 seconds before checking the code
                      lcd.print(&code);
                      Timer::after_secs(3).await;

                      info!("Code:{}", code);

                      // read password from microSD
                      let mut successful_read = false;
                      let mut password: String<8> = String::try_from("").unwrap();
                      if let Ok(mut file) = volume_mgr.open_file_in_dir(&mut volume0, &root_dir, "password.txt", Mode::ReadOnly) {
                        let mut buf = [0u8; 32];
                        let read_count = volume_mgr.read(&volume0, &mut file, &mut buf).unwrap();
                        volume_mgr.close_file(&volume0, file).unwrap();
                  
                        if read_count >= 2 {
                            for iterator in 0..read_count {
                              info!("bytes: {:?}", buf[iterator] as char);
                              password.push(buf[iterator] as char).unwrap();
                            }
                            info!("password: {:?}", password);
                            successful_read = true;
                        }
                      }
                      if successful_read {
                        info!("Success");
                      } else {
                        info!("Could not read from microSD");
                      }

                      // check if code is correct
                      // stop buzzer if code is correct
                      if password.as_bytes() == code.as_bytes() {
                        buzzer_config.compare_a = 0;
                        buzzer.set_config(&buzzer_config);
                        lcd.clear();
                        lcd.print("Correct code");
                      } else {
                        lcd.clear();
                        lcd.print("Incorrect code");
                      }
                  }
            }
          }
          Second2(_) => {
            buzzer_config.compare_a = 0;
            buzzer.set_config(&buzzer_config);
          }  
        }
      
      }
      Timer::after_secs(5).await;
      lcd.clear();
      lcd.print("Checking...");
      Timer::after_secs(5).await;

    }
}<|MERGE_RESOLUTION|>--- conflicted
+++ resolved
@@ -396,14 +396,11 @@
     })
     .unwrap();
 
-<<<<<<< HEAD
-=======
     Timer::after_millis(100).await;
 
 
     
     lcd.print("Checking...");
->>>>>>> 8683fb3b
     loop {
   
       let (motion, distance) = join(MOTION_CHANNEL.receive(), DISTANCE_CHANNEL.receive()).await;
